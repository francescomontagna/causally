import torch
import random
import numpy as np

from numpy.typing import NDArray
from abc import ABCMeta, abstractmethod
from torch.distributions.distribution import Distribution
from typing import Union, Tuple, List

from datasets.causal_mechanisms import PredictionModel, LinearMechanism, InvertibleFunction
from datasets.random_graphs import GraphGenerator
from datasets.random_noises import RandomNoiseDistribution
from datasets.scm_properties import SCMProperty

# * Base SCM abstract class *
class BaseStructuralCausalModel(metaclass=ABCMeta):
    """Base class for synthetic data generation.

    DataGenrator supports generation of linear, nonlinear ANM and PNL
    structural causal model with several distribution of the noise terms.
    The adjacency matrix are sampled according to one model between
    Erdos-Rényi, Scale-Free, Gaussian Random Process.

    Parameters
    ----------
    num_samples : int:
        Number of samples in the dataset
    graph_generator : GraphGenerator
        Random graph generator implementing the 'get_random_graph' method. 
    noise_generator :  Union[RandomNoiseDistribution, Distribution]
        Sampler of the noise terms. It can be either a custom implementation of 
        the base class RandomNoiseDistribution, or a torch Distribution.
    seed : int, default None
        Seed for reproducibility. If None, then random seed not set.

    Attributes
    ----------
    adjacency : NDArray of shape (num_nodes, num_nodes) 
        Matrix rerpesentation of the causal graph. A[i, j] = 1 encodes a directed
        edge from node i to node j, whereas zero entris correspond to no edges.
    noise : NDArray of shape (num_samples, num_nodes)
        Samples of the noise terms.
    self.misspecifications: Dict[str, SCMProperty]
        Dictionary of SCM properties violating common assumptions.
        The key is a string serving as identifier of the model violation (e.g. 'confounded')
        Valid misspecifications are measurement error, autoregressive effect,
        unfaithful path cancelling and presence of latent confounders.

    """
    def __init__(
        self, 
        num_samples : int, 
        graph_generator : GraphGenerator,
        noise_generator :  Union[RandomNoiseDistribution, Distribution],
        seed: int=None
    ):
        self._set_random_seed(seed)

        self.num_samples = num_samples
        self.adjacency = graph_generator.get_random_graph()
        self.noise = noise_generator.sample((self.num_samples, graph_generator.num_nodes))
        self.misspecifications = dict()


    def _set_random_seed(self, seed: int):
        """Manually set the random seed. If the seed is None, then do nothing.
        """
        if seed is not None:
            np.random.seed(seed)
            torch.manual_seed(seed)
            random.seed(seed)


<<<<<<< HEAD
    def add_misspecificed_property(self, property: SCMProperty):
        """Specify misspecification to the SCM, e.g. presence of latent confounders.

        Parameters
        ----------
        property: SCMProperty
            Model misspecification
        """
        self.misspecifications[property.identifier] = property


    def sample(self) -> Tuple[NDArray, NDArray]:
=======
    def sample(self, violations: List[str]) -> Tuple[NDArray, NDArray]:
>>>>>>> 330a54d5
        """
        Sample a dataset of observations.

        Parameters
        ----------
        violations: List[str]
            The list of violations to be modeled. Elements in the list are chosen from
            {'confounded', 'unfaithful', 'timino', 'measurement error'}, the order of
            the list doesn't matter.

        Returns
        -------
        X : NDArray
            Numpy array with the generated dataset.
        A: NDArray
            Numpy adjacency matrix representation of the causal graph.
        """
        # TODO: need to handle parameters of the violations!
        X = self.noise.copy()
        adjacency = self.adjacency.copy()

<<<<<<< HEAD
        # Misspecify the causal graphs
        # TODO: very bad, Python compiler does not know self.misspecifications["confounded"] is ConfoundedModel instance
        if "confounded" in list(self.misspecifications.keys()):
            adjacency = self.misspecifications["confounded"].confound_adjacency(adjacency)
        if "unfaithful" in list(self.misspecifications.keys()):
            adjacency, unfaithful_triplets_order = self.misspecifications["unfaithful"].unfaithful_adjacency(adjacency)

        # Generate the data
        num_nodes = len(adjacency)
        for i in range(num_nodes):
=======
        # [VIOLATION] Add confounders to the ground truth
        if "confounded" in violations:
            adjacency = confound_adjacency(adjacency)

        # Make an unfaithful copy of the ground truth
        if "unfaithful" in violations:
            adjacency, unfaithful_triplets_order = unfaithful_adjacency(adjacency)

        for i in range(self.num_nodes):
>>>>>>> 330a54d5
            parents = np.nonzero(adjacency[:,i])[0]
            if len(np.nonzero(adjacency[:,i])[0]) > 0:                
                X[:, i] = self._sample_mechanism(X[:,parents], self.noise[:, i])

<<<<<<< HEAD
                if "timino" in list(self.misspecifications.keys()):
                    X[:, i] = add_time_effect(X[:, i])


        # Misspecify the dataset
        if "measurement error" in  list(self.misspecifications.keys()):
            self.misspecifications["measurement error"].add_measure_error(X)
        if "confounded" in list(self.misspecifications.keys()):
            d, _ = self.adjacency.shape
            self.misspecifications["confounded"].confound_dataset(X, n_confounders=d)
        if "unfaithful" in list(self.misspecifications.keys()):
            self.misspecifications["unfaithful"].unfaithful_dataset(
                X, self.noise, unfaithful_triplets_order
            )
=======
                # NOTE: I think the paper code might be wrong here...
                if "measurement_error" in violations:
                    X[:, i] = add_measure_error(X[:, i])

                if "timino" in violations:
                    X[:, i] = add_time_effect(X[:, i])


        # Delete confounders from X, i.e. drop first d columns
        if "confounded" in violations:
            d, _ = self.adjacency.shape
            X = X[:, d:]

        # Path cancelling in the dataset
        if "unfaithful" in violations:
            self.path_cancelling(X, self.noise, unfaithful_triplets_order)
>>>>>>> 330a54d5

        return X, self.adjacency
    

    @abstractmethod
    def _sample_mechanism(self, parents: NDArray, child_noise: NDArray) -> NDArray:
        raise NotImplementedError()



# * ANM *
class AdditiveNoiseModel(BaseStructuralCausalModel):
    """Class for data generation from a nonlinear additive noise model.

    The additive noise model is generated as a postnonlinear model with
    the invertible post-nonlinear function being the identity.
    
    Parameters
    ----------
    causal_mechanism: PredictionModel
        Object for the generation of the nonlinar causal mechanism.
        The object passed as argument must implement the PredictionModel abstract class,
        and have a `predict` method.
    """
    def __init__(
        self,
        num_samples: int,
        graph_generator: GraphGenerator,
        noise_generator: RandomNoiseDistribution | Distribution,
        causal_mechanism : PredictionModel,
        seed: int=None
    ):
        super().__init__(num_samples, graph_generator, noise_generator, seed)
        self.causal_mechanism = causal_mechanism

    def _sample_mechanism(self, parents: NDArray, child_noise: NDArray) -> NDArray:
        return super()._sample_mechanism(parents, child_noise)



class PostNonlinearModel(AdditiveNoiseModel):
    """Class for data generation from a postnonlinear model.
    
    Parameters
    ----------
    causal_mechanism: PredictionModel
        Object for the generation of the nonlinar causal mechanism.
        The object passed as argument must implement the PredictionModel abstract class,
        and have a `predict` method.
    invertible_function: InvertibleFunction
        Invertible post-nonlinearity. Invertibility required for identifiability.
    """
    def __init__(
        self,
        num_samples: int,
        graph_generator: GraphGenerator,
        noise_generator: RandomNoiseDistribution | Distribution,
        causal_mechanism : PredictionModel,
        invertible_function : InvertibleFunction,
        seed: int=None
    ):
        super().__init__(num_samples, graph_generator, noise_generator, causal_mechanism, seed)
        
        self.causal_mechanism = causal_mechanism
        self.invertible_function = invertible_function

    
    def add_misspecificed_property(self, property: SCMProperty):
        if property.identifier == "unfaithful":
            raise ValueError("The PostNonlinear model does not support faithfulness violation.")
        else:
            super().add_misspecificed_property(property)

    def _sample_mechanism(self, parents: NDArray, child_noise: NDArray) -> NDArray:
        """Generate effect given the direct parents `X` and the vector of noise terms.

        Parameters
        ----------
        parents: NDArray of shape (n_samples, n_parents)
            Multidimensional array of the parents observataions.
        child_noise: NDArray of shape(n_samples,)
            Vector of random noise observations of the generated effect.

        Returns
        -------
        effect: NDArray of shape (n_samples,)
            Vector of the effect observations generated given the parents and the noise.
        """
        anm_effect = super()._sample_mechanism(parents, child_noise)

        # Apply the invertible postnonlinearity
        effect = self.invertible_function(anm_effect)
        return effect


# * Linear SCM *
class LinearModel(AdditiveNoiseModel):
    """Class for data generation from a linear structural causal model.

    The LinearModel is defined as an additive noise model with linear mechanisms.
    
    Parameters
    ----------
    min_weight: float, default is -1
        Minimum value of causal mechanisms weights
    max_weight: float, default is 1
        Maximum value of causal mechanisms weights
    min_abs_weight: float, default is 0.05
        Minimum value of the absolute value of any causal mechanism weight.
        Low value of min_abs_weight potentially lead to lambda-unfaithful distributions.
    """
    def __init__(
        self,
        num_samples : int, 
        graph_generator : GraphGenerator,
        noise_generator :  Union[RandomNoiseDistribution, Distribution],
        min_weight: float = -1,
        max_weight: float = 1,
        min_abs_weight = 0.05,
        seed: int=None
    ):
        causal_mechanism = LinearMechanism(min_weight, max_weight, min_abs_weight)
        super().__init__(num_samples, graph_generator, noise_generator, causal_mechanism, seed)
        


# * SCM with mixed linear-nonlinear mechanisms *
class MixedLinearNonlinearModel(AdditiveNoiseModel):
    """Class for data generation with mixed linear and nonlinear mechanisms.

    Parameters
    ----------
    linear_mechanism: PredictionModel
        Object for the generation of the linear causal mechanism.
        The object passed as argument must implement the PredictionModel abstract class,
        and have a `predict` method.
    nonlinear_mechanism: PredictionModel
        Object for the generation of the nonlinar causal mechanism.
        The object passed as argument must implement the PredictionModel abstract class,
        and have a `predict` method.
    invertible_function: InvertibleFunction
        Invertible post-nonlinearity (not applied to the linear mechanism).
        Invertibility required for identifiability.
    linear_fraction: float, default 0.5
        The fraction of linear mechanisms over the total number of causal relationships.
        E.g. for `linear_fraction = 0.5` data are generated from an SCM with half of the
        structural equations with linear causal mechanisms. Be aware that linear mechanisms
        are not identifiable in case of additive noise term.
    """

    def __init__(
        self,
        num_samples: int,
        graph_generator: GraphGenerator,
        noise_generator: RandomNoiseDistribution | Distribution,
        linear_mechanism : PredictionModel,
        nonlinear_mechanism : PredictionModel,
        linear_fraction = 0.5,
        seed: int=None
    ):
        super().__init__(num_samples, graph_generator, noise_generator, nonlinear_mechanism, seed)
        self._linear_mechanism = linear_mechanism
        self.linear_fraction = linear_fraction

        
    def _sample_mechanism(self, parents: NDArray, child_noise: NDArray) -> NDArray:
        # Randomly sample the type of mechanism: linear or nonlinear
        linear = np.random.binomial(n=1, p=self.linear_fraction) == 1

        if linear:
            return self._linear_mechanism.predict(parents) + child_noise
        else:
            return super()._sample_mechanism(parents, child_noise)<|MERGE_RESOLUTION|>--- conflicted
+++ resolved
@@ -71,7 +71,6 @@
             random.seed(seed)
 
 
-<<<<<<< HEAD
     def add_misspecificed_property(self, property: SCMProperty):
         """Specify misspecification to the SCM, e.g. presence of latent confounders.
 
@@ -84,9 +83,6 @@
 
 
     def sample(self) -> Tuple[NDArray, NDArray]:
-=======
-    def sample(self, violations: List[str]) -> Tuple[NDArray, NDArray]:
->>>>>>> 330a54d5
         """
         Sample a dataset of observations.
 
@@ -108,7 +104,6 @@
         X = self.noise.copy()
         adjacency = self.adjacency.copy()
 
-<<<<<<< HEAD
         # Misspecify the causal graphs
         # TODO: very bad, Python compiler does not know self.misspecifications["confounded"] is ConfoundedModel instance
         if "confounded" in list(self.misspecifications.keys()):
@@ -119,22 +114,10 @@
         # Generate the data
         num_nodes = len(adjacency)
         for i in range(num_nodes):
-=======
-        # [VIOLATION] Add confounders to the ground truth
-        if "confounded" in violations:
-            adjacency = confound_adjacency(adjacency)
-
-        # Make an unfaithful copy of the ground truth
-        if "unfaithful" in violations:
-            adjacency, unfaithful_triplets_order = unfaithful_adjacency(adjacency)
-
-        for i in range(self.num_nodes):
->>>>>>> 330a54d5
             parents = np.nonzero(adjacency[:,i])[0]
             if len(np.nonzero(adjacency[:,i])[0]) > 0:                
                 X[:, i] = self._sample_mechanism(X[:,parents], self.noise[:, i])
 
-<<<<<<< HEAD
                 if "timino" in list(self.misspecifications.keys()):
                     X[:, i] = add_time_effect(X[:, i])
 
@@ -149,24 +132,6 @@
             self.misspecifications["unfaithful"].unfaithful_dataset(
                 X, self.noise, unfaithful_triplets_order
             )
-=======
-                # NOTE: I think the paper code might be wrong here...
-                if "measurement_error" in violations:
-                    X[:, i] = add_measure_error(X[:, i])
-
-                if "timino" in violations:
-                    X[:, i] = add_time_effect(X[:, i])
-
-
-        # Delete confounders from X, i.e. drop first d columns
-        if "confounded" in violations:
-            d, _ = self.adjacency.shape
-            X = X[:, d:]
-
-        # Path cancelling in the dataset
-        if "unfaithful" in violations:
-            self.path_cancelling(X, self.noise, unfaithful_triplets_order)
->>>>>>> 330a54d5
 
         return X, self.adjacency
     
